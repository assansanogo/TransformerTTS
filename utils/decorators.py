import traceback
from time import time


def ignore_exception(f):
    def apply_func(*args, **kwargs):
        try:
            result = f(*args, **kwargs)
            return result
        except Exception:
            print(f'Catched exception in {f}:')
            traceback.print_exc()
            return None
    
    return apply_func


def time_it(f):
    def apply_func(*args, **kwargs):
        t_start = time()
        result = f(*args, **kwargs)
        t_end = time()
        dur = round(t_end - t_start, ndigits=2)
        return result, dur
    
<<<<<<< HEAD
    return apply_func

=======
    return apply_func
>>>>>>> d9c0e850
<|MERGE_RESOLUTION|>--- conflicted
+++ resolved
@@ -23,9 +23,6 @@
         dur = round(t_end - t_start, ndigits=2)
         return result, dur
     
-<<<<<<< HEAD
     return apply_func
 
-=======
-    return apply_func
->>>>>>> d9c0e850
+
