import sys

import tensorflow as tf

from model.transformer_utils import create_encoder_padding_mask, create_mel_padding_mask, create_look_ahead_mask
from utils.losses import weighted_sum_losses
from model.layers import DecoderPrenet, Postnet
from utils.losses import masked_mean_absolute_error, new_scaled_crossentropy
from preprocessing.data_handling import Tokenizer
from preprocessing.text_processing import _phonemes, Phonemizer, _punctuations
<<<<<<< HEAD
from model.layers import SelfAttentionBlocks, CrossAttentionBlocks
=======
from model.layers import DurationPredictor, Expand, SelfAttentionBlocks, CrossAttentionBlocks, CNNResNorm
>>>>>>> 926e0039


class AutoregressiveTransformer(tf.keras.models.Model):
    
    def __init__(self,
                 encoder_model_dimension: int,
                 decoder_model_dimension: int,
                 encoder_num_heads: list,
                 decoder_num_heads: list,
                 encoder_maximum_position_encoding: int,
                 decoder_maximum_position_encoding: int,
                 encoder_dense_blocks: int,
                 decoder_dense_blocks: int,
                 encoder_prenet_dimension: int,
                 decoder_prenet_dimension: int,
                 postnet_conv_filters: int,
                 postnet_conv_layers: int,
                 postnet_kernel_size: int,
                 dropout_rate: float,
                 mel_start_value: int,
                 mel_end_value: int,
                 mel_channels: int,
                 phoneme_language: str,
                 encoder_attention_conv_filters: int = None,
                 decoder_attention_conv_filters: int = None,
                 encoder_attention_conv_kernel: int = None,
                 decoder_attention_conv_kernel: int = None,
                 encoder_feed_forward_dimension: int = None,
                 decoder_feed_forward_dimension: int = None,
                 max_r: int = 10,
                 decoder_prenet_dropout=0.,
                 debug=False,
                 **kwargs):
        super(AutoregressiveTransformer, self).__init__(**kwargs)
        self.start_vec = tf.ones((1, mel_channels), dtype=tf.float32) * mel_start_value
        self.end_vec = tf.ones((1, mel_channels), dtype=tf.float32) * mel_end_value
        self.stop_prob_index = 2
        self.max_r = max_r
        self.r = max_r
        self.mel_channels = mel_channels
        self.decoder_prenet_dropout = decoder_prenet_dropout
        self.drop_n_heads = 0
        
        self.tokenizer = Tokenizer(sorted(list(_phonemes) + list(_punctuations)), add_start_end=True)
        self.phonemizer = Phonemizer(language=phoneme_language)
        self.encoder_prenet = tf.keras.layers.Embedding(self.tokenizer.vocab_size, encoder_prenet_dimension,
                                                        name='Embedding')
        self.encoder = SelfAttentionBlocks(model_dim=encoder_model_dimension,
                                           dropout_rate=dropout_rate,
                                           num_heads=encoder_num_heads,
                                           feed_forward_dimension=encoder_feed_forward_dimension,
                                           maximum_position_encoding=encoder_maximum_position_encoding,
                                           dense_blocks=encoder_dense_blocks,
                                           conv_filters=encoder_attention_conv_filters,
                                           kernel_size=encoder_attention_conv_kernel,
                                           conv_activation='relu',
                                           name='Encoder')
        self.decoder_prenet = DecoderPrenet(model_dim=decoder_model_dimension,
                                            dense_hidden_units=decoder_prenet_dimension,
                                            dropout_rate=decoder_prenet_dropout,
                                            name='DecoderPrenet')
        self.decoder = CrossAttentionBlocks(model_dim=decoder_model_dimension,
                                            dropout_rate=dropout_rate,
                                            num_heads=decoder_num_heads,
                                            feed_forward_dimension=decoder_feed_forward_dimension,
                                            maximum_position_encoding=decoder_maximum_position_encoding,
                                            dense_blocks=decoder_dense_blocks,
                                            conv_filters=decoder_attention_conv_filters,
                                            conv_kernel=decoder_attention_conv_kernel,
                                            conv_activation='relu',
                                            conv_padding='causal',
                                            name='Decoder')
        self.final_proj_mel = tf.keras.layers.Dense(self.mel_channels * self.max_r, name='FinalProj')
        self.decoder_postnet = Postnet(mel_channels=mel_channels,
                                       conv_filters=postnet_conv_filters,
                                       conv_layers=postnet_conv_layers,
                                       kernel_size=postnet_kernel_size,
                                       name='Postnet')
        
        self.training_input_signature = [
            tf.TensorSpec(shape=(None, None), dtype=tf.int32),
            tf.TensorSpec(shape=(None, None, mel_channels), dtype=tf.float32),
            tf.TensorSpec(shape=(None, None), dtype=tf.int32)
        ]
        self.forward_input_signature = [
            tf.TensorSpec(shape=(None, None), dtype=tf.int32),
            tf.TensorSpec(shape=(None, None, mel_channels), dtype=tf.float32)
        ]
        self.encoder_signature = [
            tf.TensorSpec(shape=(None, None), dtype=tf.int32)
        ]
        self.decoder_signature = [
            tf.TensorSpec(shape=(None, None, encoder_model_dimension), dtype=tf.float32),
            tf.TensorSpec(shape=(None, None, mel_channels), dtype=tf.float32),
            tf.TensorSpec(shape=(None, None, None, None), dtype=tf.float32),
        ]
        self.debug = debug
        self.__apply_all_signatures()
    
    @property
    def step(self):
        return int(self.optimizer.iterations)
    
    def __apply_all_signatures(self):
        self.forward = self.__apply_signature(self._forward, self.forward_input_signature)
        self.train_step = self.__apply_signature(self._train_step, self.training_input_signature)
        self.val_step = self.__apply_signature(self._val_step, self.training_input_signature)
        self.forward_encoder = self.__apply_signature(self._forward_encoder, self.encoder_signature)
        self.forward_decoder = self.__apply_signature(self._forward_decoder, self.decoder_signature)
    
    def __apply_signature(self, function, signature):
        if self.debug:
            return function
        else:
            return tf.function(input_signature=signature)(function)
    
    def _call_encoder(self, inputs, training):
        padding_mask = create_encoder_padding_mask(inputs)
        enc_input = self.encoder_prenet(inputs)
        enc_output, attn_weights = self.encoder(enc_input,
                                                training=training,
                                                padding_mask=padding_mask,
                                                drop_n_heads=self.drop_n_heads)
        return enc_output, padding_mask, attn_weights
    
    def _call_decoder(self, encoder_output, targets, encoder_padding_mask, training):
        dec_target_padding_mask = create_mel_padding_mask(targets)
        look_ahead_mask = create_look_ahead_mask(tf.shape(targets)[1])
        combined_mask = tf.maximum(dec_target_padding_mask, look_ahead_mask)
        dec_input = self.decoder_prenet(targets, training=training, dropout_rate=self.decoder_prenet_dropout)
        dec_output, attention_weights = self.decoder(inputs=dec_input,
                                                     enc_output=encoder_output,
                                                     training=training,
                                                     decoder_padding_mask=combined_mask,
                                                     encoder_padding_mask=encoder_padding_mask,
                                                     drop_n_heads=self.drop_n_heads,
                                                     reduction_factor=self.r)
        out_proj = self.final_proj_mel(dec_output)[:, :, :self.r * self.mel_channels]
        b = int(tf.shape(out_proj)[0])
        t = int(tf.shape(out_proj)[1])
        mel = tf.reshape(out_proj, (b, t * self.r, self.mel_channels))
        model_output = self.decoder_postnet(mel, training=training)
        model_output.update(
            {'decoder_attention': attention_weights, 'decoder_output': dec_output, 'out_proj': out_proj})
        return model_output
    
    def _forward(self, inp, output):
        model_out = self.__call__(inputs=inp,
                                  targets=output,
                                  training=False)
        return model_out
    
    def _forward_encoder(self, inputs):
        return self._call_encoder(inputs, training=False)
    
    def _forward_decoder(self, encoder_output, targets, encoder_padding_mask):
        return self._call_decoder(encoder_output, targets, encoder_padding_mask, training=False)
    
    def _gta_forward(self, inp, tar, stop_prob, training):
        tar_inp = tar[:, :-1]
        tar_real = tar[:, 1:]
        tar_stop_prob = stop_prob[:, 1:]
        
        mel_len = int(tf.shape(tar_inp)[1])
        tar_mel = tar_inp[:, 0::self.r, :]
        
        with tf.GradientTape() as tape:
            model_out = self.__call__(inputs=inp,
                                      targets=tar_mel,
                                      training=training)
            loss, loss_vals = weighted_sum_losses((tar_real,
                                                   tar_stop_prob,
                                                   tar_real),
                                                  (model_out['final_output'][:, :mel_len, :],
                                                   model_out['stop_prob'][:, :mel_len, :],
                                                   model_out['mel_linear'][:, :mel_len, :]),
                                                  self.loss,
                                                  self.loss_weights)
        model_out.update({'loss': loss})
        model_out.update({'losses': {'output': loss_vals[0], 'stop_prob': loss_vals[1], 'mel_linear': loss_vals[2]}})
        model_out.update({'reduced_target': tar_mel})
        return model_out, tape
    
    def _train_step(self, inp, tar, stop_prob):
        model_out, tape = self._gta_forward(inp, tar, stop_prob, training=True)
        gradients = tape.gradient(model_out['loss'], self.trainable_variables)
        self.optimizer.apply_gradients(zip(gradients, self.trainable_variables))
        return model_out
    
    def _val_step(self, inp, tar, stop_prob):
        model_out, _ = self._gta_forward(inp, tar, stop_prob, training=False)
        return model_out
    
    def _compile(self, stop_scaling, optimizer):
        self.loss_weights = [1., 1., 1.]
        self.compile(loss=[masked_mean_absolute_error,
                           new_scaled_crossentropy(index=2, scaling=stop_scaling),
                           masked_mean_absolute_error],
                     loss_weights=self.loss_weights,
                     optimizer=optimizer)
    
    def _set_r(self, r):
        if self.r == r:
            return
        self.r = r
        self.__apply_all_signatures()
    
    def call(self, inputs, targets, training):
        encoder_output, padding_mask, encoder_attention = self._call_encoder(inputs, training)
        model_out = self._call_decoder(encoder_output, targets, padding_mask, training)
        model_out.update({'encoder_attention': encoder_attention})
        return model_out
    
    def predict(self, inp, max_length=1000, encode=True, verbose=True):
        if encode:
            inp = self.encode_text(inp)
        inp = tf.cast(tf.expand_dims(inp, 0), tf.int32)
        output = tf.cast(tf.expand_dims(self.start_vec, 0), tf.float32)
        output_concat = tf.cast(tf.expand_dims(self.start_vec, 0), tf.float32)
        out_dict = {}
        encoder_output, padding_mask, encoder_attention = self.forward_encoder(inp)
        for i in range(int(max_length // self.r) + 1):
            model_out = self.forward_decoder(encoder_output, output, padding_mask)
            output = tf.concat([output, model_out['final_output'][:1, -1:, :]], axis=-2)
            output_concat = tf.concat([tf.cast(output_concat, tf.float32), model_out['final_output'][:1, -self.r:, :]],
                                      axis=-2)
            stop_pred = model_out['stop_prob'][:, -1]
            out_dict = {'mel': output_concat[0, 1:, :],
                        'decoder_attention': model_out['decoder_attention'],
                        'encoder_attention': encoder_attention}
            if verbose:
                sys.stdout.write(f'\rpred text mel: {i} stop out: {float(stop_pred[0, 2])}')
            if int(tf.argmax(stop_pred, axis=-1)) == self.stop_prob_index:
                if verbose:
                    print('Stopping')
                break
        return out_dict
    
    def set_constants(self, decoder_prenet_dropout: float = None, learning_rate: float = None,
                      reduction_factor: float = None, drop_n_heads: int = None):
        if decoder_prenet_dropout is not None:
            self.decoder_prenet_dropout = decoder_prenet_dropout
        if learning_rate is not None:
            self.optimizer.lr.assign(learning_rate)
        if reduction_factor is not None:
            self._set_r(reduction_factor)
        if drop_n_heads is not None:
            self.drop_n_heads = drop_n_heads
    
    def encode_text(self, text):
        phons = self.phonemizer.encode(text, clean=True)
<<<<<<< HEAD
        return self.tokenizer.encode(phons)
=======
        return self.tokenizer.encode(phons)


class ForwardTransformer(tf.keras.models.Model):
    def __init__(self,
                 encoder_model_dimension: int,
                 decoder_model_dimension: int,
                 dropout_rate: float,
                 decoder_num_heads: list,
                 encoder_num_heads: list,
                 encoder_maximum_position_encoding: int,
                 decoder_maximum_position_encoding: int,
                 postnet_conv_filters: int,
                 postnet_conv_layers: int,
                 postnet_kernel_size: int,
                 encoder_dense_blocks: int,
                 decoder_dense_blocks: int,
                 mel_channels: int,
                 phoneme_language: str,
                 encoder_attention_conv_filters: int = None,
                 decoder_attention_conv_filters: int = None,
                 encoder_attention_conv_kernel: int = None,
                 decoder_attention_conv_kernel: int = None,
                 encoder_feed_forward_dimension: int = None,
                 decoder_feed_forward_dimension: int = None,
                 debug=False,
                 decoder_prenet_dropout=0.,
                 **kwargs):
        super(ForwardTransformer, self).__init__(**kwargs)
        self.tokenizer = Tokenizer(sorted(list(_phonemes) + list(_punctuations)), add_start_end=False)
        self.phonemizer = Phonemizer(language=phoneme_language)
        self.decoder_prenet_dropout = decoder_prenet_dropout
        self.drop_n_heads = 0
        self.mel_channels = mel_channels
        self.encoder_prenet = tf.keras.layers.Embedding(self.tokenizer.vocab_size, encoder_model_dimension,
                                                        name='Embedding')
        self.encoder = SelfAttentionBlocks(model_dim=encoder_model_dimension,
                                           dropout_rate=dropout_rate,
                                           num_heads=encoder_num_heads,
                                           feed_forward_dimension=encoder_feed_forward_dimension,
                                           maximum_position_encoding=encoder_maximum_position_encoding,
                                           dense_blocks=encoder_dense_blocks,
                                           conv_filters=encoder_attention_conv_filters,
                                           kernel_size=encoder_attention_conv_kernel,
                                           conv_activation='relu',
                                           name='Encoder')
        self.dur_pred = DurationPredictor(model_dim=encoder_model_dimension,
                                          kernel_size=3,
                                          conv_padding='same',
                                          conv_activation='relu',
                                          conv_block_n=2,
                                          dense_activation='relu',
                                          name='dur_pred')
        self.expand = Expand(name='expand', model_dim=encoder_model_dimension)
        self.decoder_prenet = DecoderPrenet(model_dim=decoder_model_dimension,
                                            dense_hidden_units=decoder_feed_forward_dimension,
                                            dropout_rate=decoder_prenet_dropout,
                                            name='DecoderPrenet')
        self.decoder = SelfAttentionBlocks(model_dim=decoder_model_dimension,
                                           dropout_rate=dropout_rate,
                                           num_heads=decoder_num_heads,
                                           feed_forward_dimension=decoder_feed_forward_dimension,
                                           maximum_position_encoding=decoder_maximum_position_encoding,
                                           dense_blocks=decoder_dense_blocks,
                                           conv_filters=decoder_attention_conv_filters,
                                           kernel_size=decoder_attention_conv_kernel,
                                           conv_activation='relu',
                                           name='Decoder')
        self.out = tf.keras.layers.Dense(mel_channels)
        self.decoder_postnet = CNNResNorm(out_size=mel_channels,
                                          kernel_size=postnet_kernel_size,
                                          padding='same',
                                          inner_activation='tanh',
                                          last_activation='linear',
                                          hidden_size=postnet_conv_filters,
                                          n_layers=postnet_conv_layers,
                                          normalization='batch',
                                          name='Postnet')
        self.training_input_signature = [
            tf.TensorSpec(shape=(None, None), dtype=tf.int32),
            tf.TensorSpec(shape=(None, None, mel_channels), dtype=tf.float32),
            tf.TensorSpec(shape=(None, None), dtype=tf.int32)
        ]
        self.forward_input_signature = [
            tf.TensorSpec(shape=(None, None), dtype=tf.int32),
            tf.TensorSpec(shape=(), dtype=tf.float32),
        ]
        self.debug = debug
        self.__apply_all_signatures()
    
    def __apply_signature(self, function, signature):
        if self.debug:
            return function
        else:
            return tf.function(input_signature=signature)(function)
    
    def __apply_all_signatures(self):
        self.forward = self.__apply_signature(self._forward, self.forward_input_signature)
        self.train_step = self.__apply_signature(self._train_step, self.training_input_signature)
        self.val_step = self.__apply_signature(self._val_step, self.training_input_signature)
    
    def _train_step(self, input_sequence, target_sequence, target_durations):
        target_durations = tf.expand_dims(target_durations, -1)
        mel_len = int(tf.shape(target_sequence)[1])
        with tf.GradientTape() as tape:
            model_out = self.__call__(input_sequence, target_durations, training=True)
            loss, loss_vals = weighted_sum_losses((target_sequence,
                                                   target_durations),
                                                  (model_out['mel'][:, :mel_len, :],
                                                   model_out['duration']),
                                                  self.loss,
                                                  self.loss_weights)
        model_out.update({'loss': loss})
        model_out.update({'losses': {'mel': loss_vals[0], 'duration': loss_vals[1]}})
        gradients = tape.gradient(model_out['loss'], self.trainable_variables)
        self.optimizer.apply_gradients(zip(gradients, self.trainable_variables))
        return model_out
    
    def _compile(self, optimizer):
        self.loss_weights = [3., 1.]
        self.compile(loss=[masked_mean_absolute_error,
                           masked_mean_absolute_error],
                     loss_weights=self.loss_weights,
                     optimizer=optimizer)
    
    def _val_step(self, input_sequence, target_sequence, target_durations):
        target_durations = tf.expand_dims(target_durations, -1)
        mel_len = int(tf.shape(target_sequence)[1])
        model_out = self.__call__(input_sequence, target_durations, training=False)
        loss, loss_vals = weighted_sum_losses((target_sequence,
                                               target_durations),
                                              (model_out['mel'][:, :mel_len, :],
                                               model_out['duration']),
                                              self.loss,
                                              self.loss_weights)
        model_out.update({'loss': loss})
        model_out.update({'losses': {'mel': loss_vals[0], 'duration': loss_vals[1]}})
        return model_out
    
    def _forward(self, input_sequence, durations_scalar):
        return self.__call__(input_sequence, target_durations=None, training=False, durations_scalar=durations_scalar)
    
    @property
    def step(self):
        return int(self.optimizer.iterations)
    
    def call(self, x, target_durations, training, durations_scalar=1.):
        padding_mask = create_encoder_padding_mask(x)
        x = self.encoder_prenet(x)
        x, encoder_attention = self.encoder(x, training=training, padding_mask=padding_mask,
                                            drop_n_heads=self.drop_n_heads)
        durations = self.dur_pred(x, training=training) * durations_scalar
        durations = (1. - tf.reshape(padding_mask, tf.shape(durations))) * durations
        if target_durations is not None:
            mels = self.expand(x, target_durations)
        else:
            mels = self.expand(x, durations)
        expanded_mask = create_mel_padding_mask(mels)
        mels = self.decoder_prenet(mels, training=training, dropout_rate=self.decoder_prenet_dropout)
        mels, decoder_attention = self.decoder(mels, training=training, padding_mask=expanded_mask,
                                               drop_n_heads=self.drop_n_heads, reduction_factor=1)
        mels = self.out(mels)
        mels = self.decoder_postnet(mels, training=training)
        model_out = {'mel': mels,
                     'duration': durations,
                     'expanded_mask': expanded_mask,
                     'encoder_attention': encoder_attention,
                     'decoder_attention': decoder_attention}
        return model_out
    
    def set_constants(self, decoder_prenet_dropout: float = None, learning_rate: float = None,
                      drop_n_heads: int = None, **kwargs):
        if decoder_prenet_dropout is not None:
            if self.decoder_prenet_dropout != decoder_prenet_dropout:
                self.decoder_prenet_dropout = decoder_prenet_dropout
                self.__apply_all_signatures()
        if learning_rate is not None:
            self.optimizer.lr.assign(learning_rate)
        if drop_n_heads is not None:
            if self.drop_n_heads != drop_n_heads:
                self.drop_n_heads = drop_n_heads
                self.__apply_all_signatures()
    
    def encode_text(self, text):
        phons = self.phonemizer.encode(text, clean=True)
        return self.tokenizer.encode(phons)
    
    def predict(self, inp, encode=True, speed_regulator=1.):
        if encode:
            inp = self.encode_text(inp)
            inp = tf.cast(tf.expand_dims(inp, 0), tf.int32)
        duration_scalar = tf.cast(1./speed_regulator, tf.float32)
        out = self.forward(inp, durations_scalar=duration_scalar)
        out['mel'] = tf.squeeze(out['mel'])
        return out
>>>>>>> 926e0039
<|MERGE_RESOLUTION|>--- conflicted
+++ resolved
@@ -8,11 +8,7 @@
 from utils.losses import masked_mean_absolute_error, new_scaled_crossentropy
 from preprocessing.data_handling import Tokenizer
 from preprocessing.text_processing import _phonemes, Phonemizer, _punctuations
-<<<<<<< HEAD
-from model.layers import SelfAttentionBlocks, CrossAttentionBlocks
-=======
 from model.layers import DurationPredictor, Expand, SelfAttentionBlocks, CrossAttentionBlocks, CNNResNorm
->>>>>>> 926e0039
 
 
 class AutoregressiveTransformer(tf.keras.models.Model):
@@ -264,9 +260,6 @@
     
     def encode_text(self, text):
         phons = self.phonemizer.encode(text, clean=True)
-<<<<<<< HEAD
-        return self.tokenizer.encode(phons)
-=======
         return self.tokenizer.encode(phons)
 
 
@@ -461,5 +454,4 @@
         duration_scalar = tf.cast(1./speed_regulator, tf.float32)
         out = self.forward(inp, durations_scalar=duration_scalar)
         out['mel'] = tf.squeeze(out['mel'])
-        return out
->>>>>>> 926e0039
+        return out