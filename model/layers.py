--- conflicted
+++ resolved
@@ -400,37 +400,6 @@
         return x
 
 
-<<<<<<< HEAD
-class ConvBatchNormBlock(tf.keras.layers.Layer):
-    
-    def __init__(self, out_size: int, n_filters: int = 256, n_layers: int = 5, kernel_size: int = 5,
-                 dropout_prob: float = 0.5, padding='causal', inner_activation='tanh',
-                 last_activation='linear', **kwargs):
-        super(ConvBatchNormBlock, self).__init__(**kwargs)
-        self.convolutions = [tf.keras.layers.Conv1D(filters=n_filters,
-                                                    kernel_size=kernel_size,
-                                                    padding=padding,
-                                                    activation=inner_activation)
-                             for _ in range(n_layers - 1)]
-        self.dropouts = [tf.keras.layers.Dropout(dropout_prob) for _ in range(n_layers - 1)]
-        self.last_conv = tf.keras.layers.Conv1D(filters=out_size,
-                                                kernel_size=kernel_size,
-                                                padding=padding,
-                                                activation=last_activation)
-        self.batch_norms = [tf.keras.layers.BatchNormalization() for _ in range(n_layers)]
-    
-    def call(self, x, training):
-        for i in range(0, len(self.convolutions)):
-            x = self.convolutions[i](x)
-            x = self.batch_norms[i](x, training=training)
-            x = self.dropouts[i](x, training=training)
-        x = self.last_conv(x)
-        x = self.batch_norms[-1](x, training=training)
-        return x
-
-
-=======
->>>>>>> 926e0039
 class Postnet(tf.keras.layers.Layer):
     
     def __init__(self, mel_channels: int,
@@ -459,13 +428,6 @@
             'final_output': conv_out,
             'stop_prob': stop,
         }
-<<<<<<< HEAD
-    
-    def conv_net(self, x, *, training):
-        conv_out = self.postnet_conv_layers(x, training)
-        x = self.add_layer([conv_out, x])
-        return x
-=======
 
 
 class DurationPredictor(tf.keras.layers.Layer):
@@ -533,5 +495,4 @@
         reshaped = tf.reshape(tiled, (batch_size, seq_len * max_dim, self.model_dimension))
         mask_reshape = tf.multiply(reshaped, index_masks[:, :, tf.newaxis])
         ragged = tf.RaggedTensor.from_row_lengths(mask_reshape[index_masks > 0], non_zeros)
-        return ragged.to_tensor()
->>>>>>> 926e0039
+        return ragged.to_tensor()