--- conflicted
+++ resolved
@@ -284,12 +284,6 @@
                                          preprocessor=preprocessor,
                                          mel_directory=mel_dir)
         dataset = dataset_creator.get_dataset(shuffle=True, drop_remainder=False)
-<<<<<<< HEAD
         for mel, text, stop, fname in dataset.all_batches():
             bsh = tf.shape(mel)
-=======
-        for i in range(10):
-            batch = dataset.next_batch()
-            bsh = tf.shape(batch[0])
->>>>>>> 1dc35be6
             print(f'bs{bsh[0]} | len {bsh[1]}')